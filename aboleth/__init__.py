"""Package init."""
from .version import __version__
<<<<<<< HEAD
from .losses import elbo
from .layers import (Activation, DropOut, MaxPool2D, DenseVariational,
                     DenseMAP, InputLayer, EmbedVariational, RandomFourier,
                     RandomArcCosine)
=======
from .model import elbo, log_prob
from .layer import (Activation, DropOut, MaxPool2D, Reshape, DenseVariational,
                    DenseMAP, InputLayer, EmbedVariational, RandomFourier,
                    RandomArcCosine)
>>>>>>> 1c6c5f3e
from .ops import stack, concat, slicecat, add, mean_impute, gaussian_impute
from .kernels import RBF, Matern
from .likelihoods import (LikeNormal, LikeBernoulli, LikeBinomial,
                          LikeCategorical)
from .distributions import (ParamNormal, ParamGaussian, norm_prior,
                            norm_posterior, gaus_posterior)
from .util import (batch, pos, predict_expected, predict_samples,
                   batch_prediction)
from .random import set_hyperseed

__all__ = (
    '__version__',
    'elbo',
    'Activation',
    'DropOut',
    'MaxPool2D',
    'Reshape',
    'DenseVariational',
    'DenseMAP',
    'EmbedVariational',
    'RandomFourier',
    'RandomArcCosine',
    'LikeNormal',
    'LikeBernoulli',
    'LikeBinomial',
    'LikeCategorical',
    'ParamNormal',
    'ParamGaussian',
    'norm_prior',
    'norm_posterior',
    'gaus_posterior',
    'batch',
    'pos',
    'predict_expected',
    'predict_samples',
    'batch_prediction',
    'set_hyperseed',
    'InputLayer',
    'stack',
    'concat',
    'add',
    'slicecat',
    'mean_impute',
    'gaussian_impute',
    'RBF',
    'Matern'
)<|MERGE_RESOLUTION|>--- conflicted
+++ resolved
@@ -1,16 +1,9 @@
 """Package init."""
 from .version import __version__
-<<<<<<< HEAD
 from .losses import elbo
-from .layers import (Activation, DropOut, MaxPool2D, DenseVariational,
+from .layers import (Activation, DropOut, MaxPool2D, Reshape, DenseVariational,
                      DenseMAP, InputLayer, EmbedVariational, RandomFourier,
                      RandomArcCosine)
-=======
-from .model import elbo, log_prob
-from .layer import (Activation, DropOut, MaxPool2D, Reshape, DenseVariational,
-                    DenseMAP, InputLayer, EmbedVariational, RandomFourier,
-                    RandomArcCosine)
->>>>>>> 1c6c5f3e
 from .ops import stack, concat, slicecat, add, mean_impute, gaussian_impute
 from .kernels import RBF, Matern
 from .likelihoods import (LikeNormal, LikeBernoulli, LikeBinomial,
