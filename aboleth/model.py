--- conflicted
+++ resolved
@@ -9,23 +9,6 @@
 #
 
 
-<<<<<<< HEAD
-def featurenet(features, Y, N, layers, likelihood, n_samples=10,
-               like_weights=None):
-    """TODO"""
-    # Constuct all input networks and concatenate outputs
-    Phi, KLs = zip(*map(lambda f: _tile_compose(*f, n_samples), features))
-    Phi = tf.concat(Phi, axis=2)
-
-    # Now construct the rest of the network and add all penalty terms
-    Phi, KL = compose_layers(Phi, layers)
-    KL += sum(KLs)
-    loss = elbo(Phi, Y, N, KL, likelihood, like_weights)
-    return Phi, loss
-
-
-=======
->>>>>>> c1fb0633
 def deepnet(X, Y, N, layers, likelihood, n_samples=10, like_weights=None):
     """Make a supervised Bayesian deep net.
 
@@ -61,8 +44,6 @@
         the loss function use to train the model.
     """
     Phi, KL = _tile_compose(X, layers, n_samples)
-<<<<<<< HEAD
-=======
     loss = elbo(Phi, Y, N, KL, likelihood, like_weights)
     return Phi, loss
 
@@ -112,7 +93,6 @@
     # Now construct the rest of the net and add all penalty terms
     Phi, KL = compose_layers(Phi, layers)
     KL += sum(KLs)
->>>>>>> c1fb0633
     loss = elbo(Phi, Y, N, KL, likelihood, like_weights)
     return Phi, loss
 
