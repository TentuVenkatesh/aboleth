"""Network layers and utilities."""
import numpy as np
import tensorflow as tf

from aboleth.kernels import RBF, RBFVariational
from aboleth.random import seedgen
from aboleth.distributions import (norm_prior, norm_posterior, gaus_posterior,
                                   kl_qp)
from aboleth.baselayers import Layer, MultiLayer


class InputLayer(MultiLayer):
    r"""Create an input layer.

    This layer defines input kwargs so that a user may easily provide the right
    inputs to a complex set of layers. It takes a 2D tensor of shape (N, D).
    If n_samples is specified, the input is tiled along a new first axis
    creating a (n_samples, N, D) tensor for propogating samples through a
    variational deep net.

    Parameters
    ----------
    name : string
        The name of the input. Used as the agument for input into the net.

    n_samples : int > 0
        The number of samples.

    """

    def __init__(self, name, n_samples=None):
        """Construct an instance of InputLayer."""
        self.name = name
        self.n_samples = n_samples

    def _build(self, **kwargs):
        """Build the tiling input layer."""
        X = kwargs[self.name]
        if self.n_samples is not None:
            # (n_samples, N, D)
            Xs = tf.tile(tf.expand_dims(X, 0), [self.n_samples, 1, 1])
        else:
            Xs = tf.convert_to_tensor(X)
        return Xs, 0.0


class SampleLayer(Layer):
    r"""Sample Layer base class.

    This is the base class for layers that build upon stochastic (variational)
    nets. These expect *rank >= 3* input Tensors, where the first dimension
    indexes the random samples of the stochastic net.
    """

    def __call__(self, X):
        r"""Construct the subgraph for this layer.

        Parameters
        ----------
        X : Tensor
            the input to this layer

        Returns
        -------
        Net : Tensor
            the output of this layer
        KL : float, Tensor
            the regularizer/Kullback Leibler 'cost' of the parameters in this
            layer.

        """
        rank = len(X.shape)
        assert rank > 2
        Net, KL = self._build(X)
        return Net, KL

    @staticmethod
    def _get_X_dims(X):
        r"""Get the dimensions of the rank >= 3 input tensor, X."""
        n_samples, _, *input_shape = X.shape.as_list()
        return n_samples, input_shape


class SampleLayer3(SampleLayer):
    r"""Special case of SampleLayer restricted to *rank == 3* input Tensors."""

    def __call__(self, X):
        r"""Construct the subgraph for this layer.

        Parameters
        ----------
        X : Tensor
            the input to this layer

        Returns
        -------
        Net : Tensor
            the output of this layer
        KL : float, Tensor
            the regularizer/Kullback Leibler 'cost' of the parameters in this
            layer.

        """
        rank = len(X.shape)
        assert rank == 3
        Net, KL = super(SampleLayer3, self).__call__(X)
        return Net, KL

    @staticmethod
    def _get_X_dims(X):
        """Get the dimensions of the rank 3 input tensor, X."""
        n_samples, _, input_dim = X.shape.as_list()
        return n_samples, input_dim


#
# Activation Layers
#

class Activation(Layer):
    """Activation function layer.

    Parameters
    ----------
    h : callable
        the *element-wise* activation function.

    """

    def __init__(self, h=lambda X: X):
        """Create an instance of an Activation layer."""
        self.h = h

    def _build(self, X):
        """Build the graph of this layer."""
        Net = self.h(X)
        KL = 0.
        return Net, KL


class DropOut(Layer):
    r"""Dropout layer, Bernoulli probability of not setting an input to zero.

    This is just a thin wrapper around `tf.dropout
    <https://www.tensorflow.org/api_docs/python/tf/nn/dropout>`_

    Parameters
    ----------
    keep_prob : float, Tensor
        the probability of keeping an input. See `tf.dropout
        <https://www.tensorflow.org/api_docs/python/tf/nn/dropout>`_.

    """

    def __init__(self, keep_prob):
        """Create an instance of a Dropout layer."""
        self.keep_prob = keep_prob

    def _build(self, X):
        """Build the graph of this layer."""
        noise_shape = None  # equivalent to different samples from posterior
        Net = tf.nn.dropout(X, self.keep_prob, noise_shape, seed=next(seedgen))
        KL = 0.
        return Net, KL


class MaxPool2D(Layer):
    r"""Max pooling layer for 2D inputs (e.g. images).

    This is just a thin wrapper around `tf.nn.max_pool
    <https://www.tensorflow.org/api_docs/python/tf/nn/max_pool>`_

    Parameters
    ----------
    pool_size : tuple or list of 2 ints
        width and height of the pooling window.
    strides : tuple or list of 2 ints
        the strides of the pooling operation along the height and width.
    padding : str
        One of 'SAME' or 'VALID'. Defaults to 'SAME'. The type of padding

    """

    def __init__(self, pool_size, strides, padding='SAME'):
        """Initialize instance of a MaxPool2D layer."""
        self.ksize = [1] + list(pool_size) + [1]
        self.strides = [1] + list(strides) + [1]
        self.padding = padding

    def _build(self, X):
        """Build the graph of this layer."""
        Net = tf.map_fn(lambda inputs: tf.nn.max_pool(inputs,
                                                      ksize=self.ksize,
                                                      strides=self.strides,
                                                      padding=self.padding), X)
        KL = 0.
        return Net, KL


class Reshape(Layer):
    """Reshape layer.

    Reshape and output an tensor to a specified shape.

    Parameters
    ----------
    targe_shape : tuple of ints
        Does not include the samples or batch axes.

    """

    def __init__(self, target_shape):
        """Initialize instance of a Reshape layer."""
        self.target_shape = target_shape

    def _build(self, X):
        """Build the graph of this layer."""
        new_shape = X.shape[:2].concatenate(tf.TensorShape(self.target_shape))
        Net = tf.reshape(X, new_shape)
        KL = 0.
        return Net, KL


#
# Kernel Approximation Layers
#

class RandomFourier(SampleLayer3):
    r"""Random Fourier feature (RFF) kernel approximation layer.

    NOTE: This should be followed by a dense layer to properly implement a
        kernel approximation.

    Parameters
    ----------
    n_features : int
        the number of unique random features, the actual output dimension of
        this layer will be ``2 * n_features``.
    kernel : kernels.ShiftInvariant
        the kernel object that yeilds the random samples from the fourier
        spectrum of a particular kernel to approximate. See the :ref:`kernels`
        module.

    """

    def __init__(self, n_features, kernel):
        """Construct and instance of a RandomFourier object."""
        self.n_features = n_features
        self.kernel = kernel

    def _build(self, X):
<<<<<<< HEAD
        """Build the graph of this layer."""
        n_samples, input_dim = self._get_X_dims(X)

        # Random weights, copy faster than map here
        P = self.kernel.weights(input_dim, self.n_features)
=======
        """Build the graph of this layer.

        Parameters
        ----------
        X : Tensor
            the input to this layer

        Returns
        -------
        Net : Tensor
            the output of this layer
        KL : float, Tensor
            the regularizer/Kullback Leibler 'cost' of the parameters in this
            layer.

        """
        # Random weights
        n_samples, input_dim = self.get_X_dims(X)
        P, KL = self.kernel.weights(input_dim, self.n_features)
>>>>>>> 150be445
        Ps = tf.tile(tf.expand_dims(P, 0), [n_samples, 1, 1])

        # Random features
        XP = tf.matmul(X, Ps)
        Net = self._transformation(XP)
        return Net, KL

    def _transformation(self, XP):
        """Build the kernel feature space transformation."""
        real = tf.cos(XP)
        imag = tf.sin(XP)
        Net = tf.concat([real, imag], axis=-1) / np.sqrt(self.n_features)
        return Net


class RandomArcCosine(RandomFourier):
    r"""Random arc-cosine kernel layer.

    NOTE: This should be followed by a dense layer to properly implement a
        kernel approximation.

    Parameters
    ----------
    n_features : int
        the number of unique random features, the actual output dimension of
        this layer will be ``2 * n_features``.
    lenscale : float, ndarray, Tensor
        the lenght scales of the ar-cosine kernel, this can be a scalar for
        an isotropic kernel, or a vector for an automatic relevance detection
        (ARD) kernel.
    p : int
        The order of the arc-cosine kernel, this must be an integer greater
        than, or eual to zero. 0 will lead to sigmoid-like kernels, 1 will lead
        to relu-like kernels, 2 quadratic-relu kernels etc.
    variational : bool
        use variational features instead of random features, (i.e. VAR-FIXED in
        [2]).
    lenscale_posterior : float, ndarray, optional
        the *initial* value for the posterior length scale. This is only used
        if ``variational==True``. This can be a scalar or vector (different
        initial value per input dimension). If this is left as None, it will be
        set to ``sqrt(1 / input_dim)`` (this is similar to the 'auto' setting
        for a scikit learn SVM with a RBF kernel).

    See Also
    --------
    [1] Cho, Youngmin, and Lawrence K. Saul. "Analysis and extension of
        arc-cosine kernels for large margin classification." arXiv preprint
        arXiv:1112.3712 (2011).
    [2] Cutajar, K. Bonilla, E. Michiardi, P. Filippone, M. Random Feature
        Expansions for Deep Gaussian Processes. In ICML, 2017.

    """

    def __init__(self, n_features, lenscale=1.0, p=1, variational=False,
                 lenscale_posterior=None):
        """Create an instance of an arc cosine kernel layer."""
        # Setup random weights
        if variational:
            kern = RBFVariational(lenscale=lenscale,
                                  lenscale_posterior=lenscale_posterior)
        else:
            kern = RBF(lenscale=lenscale)
        super().__init__(n_features=n_features, kernel=kern)

        # Kernel order
        assert isinstance(p, int) and p >= 0
        if p == 0:
            self.pfunc = tf.sign
        elif p == 1:
            self.pfunc = lambda x: x
        else:
            self.pfunc = lambda x: tf.pow(x, p)

<<<<<<< HEAD
        self.n_features = n_features
        self.lenscale = lenscale

    def _build(self, X):
        """Build the graph of this layer."""
        n_samples, input_dim = self._get_X_dims(X)

        # Random weights
        rand = np.random.RandomState(next(seedgen))
        P = rand.randn(input_dim, self.n_features).astype(np.float32) \
            / self.lenscale
        Ps = tf.tile(tf.expand_dims(P, 0), [n_samples, 1, 1])

        # Random features
        XP = tf.matmul(X, Ps)
=======
    def _transformation(self, XP):
        """Build the kernel feature space transformation."""
>>>>>>> 150be445
        Net = np.sqrt(2. / self.n_features) * tf.nn.relu(self.pfunc(XP))
        return Net


#
# Weight layers
#

class DenseVariational(SampleLayer3):
    r"""Dense (fully connected) linear layer, with variational inference.

    Parameters
    ----------
    output_dim : int
        the dimension of the output of this layer
    reg : float
        the initial value of the weight prior, which defaults to
        :math:`\mathbf{W} \sim \mathcal{N}(\mathbf{0}, \text{reg} \mathbf{I})`,
        this is optimized (a la maximum likelihood type II).
    full : bool
        If true, use a full covariance Gaussian posterior for *each* of the
        output weight columns, otherwise use an independent (diagonal) Normal
        posterior.
    use_bias : bool
        If true, also learn a bias weight, e.g. a constant offset weight.
    prior_W : distributions.Normal, distributions.Gaussian, optional
        This is the prior distribution object to use on the layer weights. It
        must have parameters compatible with (input_dim, output_dim) shaped
        weights. This ignores the ``reg`` parameter.
    prior_b : distributions.Normal, distributions.Gaussian, optional
        This is the prior distribution object to use on the layer intercept. It
        must have parameters compatible with (output_dim,) shaped weights.
        This ignores the ``reg`` and ``use_bias`` parameters.
    post_W : distributions.Normal, distributions.Gaussian, optional
        It must have parameters compatible with (input_dim, output_dim) shaped
        weights. This ignores the ``full`` parameter. See also
        ``distributions.gaus_posterior``.
    post_b : distributions.Normal, distributions.Gaussian, optional
        This is the posterior distribution object to use on the layer
        intercept. It must have parameters compatible with (output_dim,) shaped
        weights. This ignores the ``use_bias`` parameters.  See also
        ``distributions.norm_posterior``.

    """

    def __init__(self, output_dim, reg=1., full=False, use_bias=True,
                 prior_W=None, prior_b=None, post_W=None, post_b=None):
        """Create and instance of a variational dense layer."""
        self.output_dim = output_dim
        self.reg = reg
        self.full = full
        self.use_bias = use_bias
        self.pW = prior_W
        self.pb = prior_b
        self.qW = post_W
        self.qb = post_b

    def _build(self, X):
        """Build the graph of this layer."""
        n_samples, input_dim = self._get_X_dims(X)

        # Layer weights
        self.pW = self._make_prior(self.pW, input_dim)
        self.qW = self._make_posterior(self.qW, input_dim)

        # Regularizers
        KL = kl_qp(self.qW, self.pW)

        # Linear layer
        Wsamples = self._sample_W(self.qW, n_samples)
        Net = tf.matmul(X, Wsamples)

        # Optional bias
        if self.use_bias is True or self.prior_b or self.post_b:
            # Layer intercepts
            self.pb = self._make_prior(self.pb)
            self.qb = self._make_posterior(self.qb)

            # Regularizers
            KL += kl_qp(self.qb, self.pb)

            # Linear layer
            bsamples = tf.expand_dims(self._sample_W(self.qb, n_samples), 1)
            Net += bsamples

        return Net, KL

    def _make_prior(self, prior_W, input_dim=None):
        """Check/make prior."""
        if input_dim is None:
            output_shape = (self.output_dim,)
        else:
            output_shape = (input_dim, self.output_dim,)

        if prior_W is None:
            prior_W = norm_prior(dim=output_shape, var=self.reg)

        assert _is_dim(prior_W.mu, output_shape), \
            "Prior inconsistent dimension!"

        return prior_W

    def _make_posterior(self, post_W, input_dim=None):
        """Check/make posterior."""
        if input_dim is None:
            output_shape = (self.output_dim,)
        else:
            output_shape = (input_dim, self.output_dim,)

        if post_W is None:
            # We don't want a full-covariance on an intercept, check input_dim
            if self.full and input_dim is not None:
                post_W = gaus_posterior(dim=output_shape, var0=self.reg)
            else:
                post_W = norm_posterior(dim=output_shape, var0=self.reg)

        assert _is_dim(post_W.mu, output_shape), \
            "Posterior inconsistent dimension!"

        return post_W

    @staticmethod
    def _sample_W(dist, n_samples):
        samples = tf.stack([dist.sample() for _ in range(n_samples)])
        return samples


class EmbedVariational(DenseVariational):
    r"""Dense (fully connected) embedding layer, with variational inference.

    This layer works directly on shape (N, 1) inputs of category *indices*
    rather than one-hot representations, for efficiency.

    Parameters
    ----------
    output_dim : int
        the dimension of the output (embedding) of this layer
    n_categories : int
        the number of categories in the input variable
    reg : float
        the initial value of the weight prior, which defaults to
        :math:`\mathbf{W} \sim \mathcal{N}(\mathbf{0}, \text{reg} \mathbf{I})`,
        this is optimized (a la maximum likelihood type II).
    full : bool
        If true, use a full covariance Gaussian posterior for *each* of the
        output weight columns, otherwise use an independent (diagonal) Normal
        posterior.
    prior_W : distributions.Normal, distributions.Gaussian, optional
        This is the prior distribution object to use on the layer weights. It
        must have parameters compatible with (input_dim, output_dim) shaped
        weights. This ignores the ``reg`` parameter.
    post_W : distributions.Normal, distributions.Gaussian, optional
        This is the posterior distribution object to use on the layer weights.
        It must have parameters compatible with (input_dim, output_dim) shaped
        weights. This ignores the ``full`` parameter. See also
        ``distributions.gaus_posterior``.

    """

    def __init__(self, output_dim, n_categories, reg=1., full=False,
                 prior_W=None, post_W=None):
        """Create and instance of a variational dense embedding layer."""
        assert n_categories >= 2, "Need 2 or more categories for embedding!"
        self.output_dim = output_dim
        self.n_categories = n_categories
        self.reg = reg
        self.full = full
        self.pW = prior_W
        self.qW = post_W

    def _build(self, X):
        """Build the graph of this layer."""
        n_samples, input_dim = self._get_X_dims(X)

        assert input_dim == 1, "X must be a *column* of indices!"

        # Layer weights
        self.pW = self._make_prior(self.pW, self.n_categories)
        self.qW = self._make_posterior(self.qW, self.n_categories)

        # Embedding layer -- gather only works on the first dim hence transpose
        Wsamples = tf.transpose(self._sample_W(self.qW, n_samples), [1, 2, 0])
        embedding = tf.gather(Wsamples, X[0, :, 0])  # X ind is just replicated
        Net = tf.transpose(embedding, [2, 0, 1])  # reshape after index 1st dim

        # Regularizers
        KL = kl_qp(self.qW, self.pW)

        return Net, KL


class DenseMAP(SampleLayer):
    r"""Dense (fully connected) linear layer, with MAP inference.

    Parameters
    ----------
    output_dim : int
        the dimension of the output of this layer
    l1_reg : float
        the value of the l1 weight regularizer,
        :math:`\text{l1_reg} \times \|\mathbf{W}\|_1`
    l2_reg : float
        the value of the l2 weight regularizer,
        :math:`\frac{1}{2} \text{l2_reg} \times \|\mathbf{W}\|^2_2`
    use_bias : bool
        If true, also learn a bias weight, e.g. a constant offset weight.

    """

    def __init__(self, output_dim, l1_reg=1., l2_reg=1., use_bias=True):
        """Create and instance of a dense layer with MAP regularizers."""
        self.output_dim = output_dim
        self.l1 = l1_reg
        self.l2 = l2_reg
        self.use_bias = use_bias

    def _build(self, X):
        """Build the graph of this layer."""
        n_samples, input_shape = self._get_X_dims(X)

        Wdim = tuple(input_shape) + (self.output_dim,)

        W = tf.Variable(tf.random_normal(shape=Wdim, seed=next(seedgen)),
                        name="W_map")

        # We don't want to copy tf.Variable W so map over X
        Net = tf.map_fn(lambda x: tf.matmul(x, W), X)

        # Regularizers
        penalty = self.l2 * tf.nn.l2_loss(W) + self.l1 * _l1_loss(W)

        # Optional Bias
        if self.use_bias is True:
            b = tf.Variable(tf.random_normal(shape=(1, self.output_dim),
                                             seed=next(seedgen)), name="b_map")
            Net += b
            penalty += self.l2 * tf.nn.l2_loss(b) + self.l1 * _l1_loss(b)

        return Net, penalty


#
# Private module stuff
#

def _l1_loss(X):
    r"""Calculate the L1 loss of X, :math:`\|X\|_1`."""
    l1 = tf.reduce_sum(tf.abs(X))
    return l1


def _is_dim(X, dims):
    r"""Check if ``X``'s dimension is the same as the tuple ``dims``."""
    shape = tuple([int(d) for d in X.get_shape()])
    return shape == dims<|MERGE_RESOLUTION|>--- conflicted
+++ resolved
@@ -249,33 +249,10 @@
         self.kernel = kernel
 
     def _build(self, X):
-<<<<<<< HEAD
-        """Build the graph of this layer."""
+        """Build the graph of this layer."""
+        # Random weights
         n_samples, input_dim = self._get_X_dims(X)
-
-        # Random weights, copy faster than map here
-        P = self.kernel.weights(input_dim, self.n_features)
-=======
-        """Build the graph of this layer.
-
-        Parameters
-        ----------
-        X : Tensor
-            the input to this layer
-
-        Returns
-        -------
-        Net : Tensor
-            the output of this layer
-        KL : float, Tensor
-            the regularizer/Kullback Leibler 'cost' of the parameters in this
-            layer.
-
-        """
-        # Random weights
-        n_samples, input_dim = self.get_X_dims(X)
         P, KL = self.kernel.weights(input_dim, self.n_features)
->>>>>>> 150be445
         Ps = tf.tile(tf.expand_dims(P, 0), [n_samples, 1, 1])
 
         # Random features
@@ -350,26 +327,8 @@
         else:
             self.pfunc = lambda x: tf.pow(x, p)
 
-<<<<<<< HEAD
-        self.n_features = n_features
-        self.lenscale = lenscale
-
-    def _build(self, X):
-        """Build the graph of this layer."""
-        n_samples, input_dim = self._get_X_dims(X)
-
-        # Random weights
-        rand = np.random.RandomState(next(seedgen))
-        P = rand.randn(input_dim, self.n_features).astype(np.float32) \
-            / self.lenscale
-        Ps = tf.tile(tf.expand_dims(P, 0), [n_samples, 1, 1])
-
-        # Random features
-        XP = tf.matmul(X, Ps)
-=======
     def _transformation(self, XP):
         """Build the kernel feature space transformation."""
->>>>>>> 150be445
         Net = np.sqrt(2. / self.n_features) * tf.nn.relu(self.pfunc(XP))
         return Net
 
