#! /usr/bin/env python3
"""This demo uses Aboleth for approximate Gaussian process regression."""
import logging

import numpy as np
import bokeh.plotting as bk
import bokeh.palettes as bp
import tensorflow as tf
from tensorflow.contrib.data import Dataset
# from sklearn.gaussian_process.kernels import Matern as kern
from sklearn.gaussian_process.kernels import RBF as kern

import aboleth as ab
from aboleth.datasets import gp_draws

# Set up a python logger so we can see the output of MonitoredTrainingSession
logger = logging.getLogger()
logger.setLevel(logging.INFO)

# Set up a consistent random seed in Aboleth so we get repeatable, but random
# results
RSEED = 666
ab.set_hyperseed(RSEED)

# Data settings
N = 1000  # Number of training points to generate
Ns = 400  # Number of testing points to generate
kernel = kern(length_scale=0.5)  # Kernel to use for making a random GP draw
true_noise = 0.1  # Add noise to the GP draws, to make things a little harder

# Model settings
n_samples = 5  # Number of random samples to get from an Aboleth net
n_pred_samples = 10  # This will give n_samples by n_pred_samples predictions
n_epochs = 200  # how many times to see the data for training
batch_size = 10  # mini batch size for stochastric gradients
config = tf.ConfigProto(device_count={'GPU': 0})  # Use GPU? 0 is no

# Model initialisation
noise = tf.Variable(1.)  # Likelihood st. dev. initialisation, and learning
reg = 1.  # Initial weight prior variance, this is optimised later

# Random Fourier Features
# lenscale = tf.Variable(1.)  # learn the length scale
# kern = ab.RBF(lenscale=ab.pos(lenscale))  # keep the length scale positive

# Variational Fourier Features -- length-scale setting here is the "prior", we
# can choose to optimise this or not
lenscale = 1.
kern = ab.RBFVariational(lenscale=lenscale)  # This is VAR-FIXED kernel from
# Cutjar et. al. 2017

# This is how we make the "latent function" of a Gaussian process, here
# n_features controls how many random basis functions we use in the
# approximation. The more of these, the more accurate, but more costly
# computationally. "full" indicates we want a full-covariance matrix Gaussian
# posterior of the model weights. This is optional, but it does greatly improve
# the model uncertainty away from the data.
net = (
    ab.InputLayer(name="X", n_samples=n_samples) >>
    ab.RandomFourier(n_features=100, kernel=kern) >>
    ab.DenseVariational(output_dim=1, var=reg, full=True)
)


def main():
    """Run the demo."""
    n_iters = int(round(n_epochs * N / batch_size))
    print("Iterations = {}".format(n_iters))

    # Get training and testing data
    Xr, Yr, Xs, Ys = gp_draws(N, Ns, kern=kernel, noise=true_noise)

    # Prediction points
    Xq = np.linspace(-20, 20, Ns).astype(np.float32)[:, np.newaxis]
    Yq = np.linspace(-4, 4, Ns).astype(np.float32)[:, np.newaxis]

    # Set up the probability image query points
    Xi, Yi = np.meshgrid(Xq, Yq)
    Xi = Xi.astype(np.float32).reshape(-1, 1)
    Yi = Yi.astype(np.float32).reshape(-1, 1)

    _, D = Xr.shape

    # Name the "data" parts of the graph
    with tf.name_scope("Input"):
        # This function will make a TensorFlow queue for shuffling and batching
        # the data, and will run through n_epochs of the data.
        Xb, Yb = batch_training(Xr, Yr, n_epochs=n_epochs,
                                batch_size=batch_size)
        X_ = tf.placeholder_with_default(Xb, shape=(None, D))
        Y_ = tf.placeholder_with_default(Yb, shape=(None, 1))

    # This is where we build the actual GP model
    with tf.name_scope("Deepnet"):
        phi, kl = net(X=X_)
        lkhood = tf.distributions.Normal(loc=phi, scale=ab.pos(noise))
        loss = ab.elbo(lkhood, Y_, N, kl)

    # Set up the trainig graph
    with tf.name_scope("Train"):
        optimizer = tf.train.AdamOptimizer()
        global_step = tf.train.create_global_step()
        train = optimizer.minimize(loss, global_step=global_step)

    # This is used for building the predictive density image
    with tf.name_scope("Predict"):
        logprob = lkhood.log_prob(Y_)

    # Logging learning progress
    log = tf.train.LoggingTensorHook(
        {'step': global_step, 'loss': loss},
        every_n_iter=1000
    )

    # This is the main training "loop"
    with tf.train.MonitoredTrainingSession(
            config=config,
            save_summaries_steps=None,
            save_checkpoint_secs=None,
            hooks=[log]
    ) as sess:
        try:
            while not sess.should_stop():
                sess.run(train)
        except tf.errors.OutOfRangeError:
            print('Input queues have been exhausted!')
            pass

<<<<<<< HEAD
        # Prediction
        Ey = ab.predict_samples(phi, feed_dict={X_: Xq, Y_: [[None]]},
=======
        # Prediction, the [[None]] is to stop the default placeholder queue
        Ey = ab.predict_samples(Phi, feed_dict={X_: Xq, Y_: [[None]]},
>>>>>>> e8f3c898
                                n_groups=n_pred_samples, session=sess)
        logPY = ab.predict_expected(logprob, feed_dict={Y_: Yi, X_: Xi},
                                    n_groups=n_pred_samples, session=sess)

    Eymean = Ey.mean(axis=0)  # Average samples to get mean predicted funtion
    Py = np.exp(logPY.reshape(Ns, Ns))  # Turn log-prob into prob

    # Plot
    im_min = np.amin(Py)
    im_size = np.amax(Py) - im_min
    img = (Py - im_min) / im_size
    f = bk.figure(tools='pan,box_zoom,reset', sizing_mode='stretch_both')
    f.image(image=[img], x=-20., y=-4., dw=40., dh=8,
            palette=bp.Plasma256)
    f.circle(Xr.flatten(), Yr.flatten(), fill_color='blue', legend='Training')
    f.line(Xs.flatten(), Ys.flatten(), line_color='blue', legend='Truth')
    for y in Ey:
        f.line(Xq.flatten(), y.flatten(), line_color='red', legend='Samples',
               alpha=0.2)
    f.line(Xq.flatten(), Eymean.flatten(), line_color='green', legend='Mean')
    bk.show(f)


def batch_training(X, Y, batch_size, n_epochs):
    """Batch training queue convenience function."""
    data_tr = Dataset.from_tensor_slices({'X': X, 'Y': Y}) \
        .shuffle(buffer_size=1000, seed=RSEED) \
        .repeat(n_epochs) \
        .batch(batch_size)
    data = data_tr.make_one_shot_iterator().get_next()
    return data['X'], data['Y']


if __name__ == "__main__":
    main()<|MERGE_RESOLUTION|>--- conflicted
+++ resolved
@@ -126,13 +126,8 @@
             print('Input queues have been exhausted!')
             pass
 
-<<<<<<< HEAD
-        # Prediction
+        # Prediction, the [[None]] is to stop the default placeholder queue
         Ey = ab.predict_samples(phi, feed_dict={X_: Xq, Y_: [[None]]},
-=======
-        # Prediction, the [[None]] is to stop the default placeholder queue
-        Ey = ab.predict_samples(Phi, feed_dict={X_: Xq, Y_: [[None]]},
->>>>>>> e8f3c898
                                 n_groups=n_pred_samples, session=sess)
         logPY = ab.predict_expected(logprob, feed_dict={Y_: Yi, X_: Xi},
                                     n_groups=n_pred_samples, session=sess)
